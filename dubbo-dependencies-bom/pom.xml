--- conflicted
+++ resolved
@@ -134,15 +134,10 @@
     <resteasy_version>3.15.6.Final</resteasy_version>
     <codehaus-jackson_version>1.9.13</codehaus-jackson_version>
     <tomcat_embed_version>8.5.99</tomcat_embed_version>
-<<<<<<< HEAD
-    <nacos_version>2.2.4</nacos_version>
+    <nacos_version>2.3.1</nacos_version>
     <sentinel.version>1.8.6</sentinel.version>
     <seata.version>1.6.1</seata.version>
-    <grpc.version>1.61.1</grpc.version>
-=======
-    <nacos_version>2.3.1</nacos_version>
     <grpc.version>1.62.2</grpc.version>
->>>>>>> cfd6ebe6
     <grpc_contrib_verdion>0.8.1</grpc_contrib_verdion>
     <jprotoc_version>1.2.2</jprotoc_version>
     <mustache_version>0.9.10</mustache_version>
