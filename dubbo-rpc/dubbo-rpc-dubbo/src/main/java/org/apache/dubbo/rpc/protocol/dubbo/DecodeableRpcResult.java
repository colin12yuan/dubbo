--- conflicted
+++ resolved
@@ -87,11 +87,7 @@
         if (invocation != null && invocation.getServiceModel() != null) {
             Thread.currentThread().setContextClassLoader(invocation.getServiceModel().getClassLoader());
         }
-<<<<<<< HEAD
         ObjectInput in = CodecSupport.getSerialization(serializationType)
-=======
-        ObjectInput in = CodecSupport.getSerialization(channel.getUrl(), serializationType)
->>>>>>> dce55071
             .deserialize(channel.getUrl(), input);
 
         byte flag = in.readByte();
