/*
 * Licensed to the Apache Software Foundation (ASF) under one or more
 * contributor license agreements.  See the NOTICE file distributed with
 * this work for additional information regarding copyright ownership.
 * The ASF licenses this file to You under the Apache License, Version 2.0
 * (the "License"); you may not use this file except in compliance with
 * the License.  You may obtain a copy of the License at
 *
 *     http://www.apache.org/licenses/LICENSE-2.0
 *
 * Unless required by applicable law or agreed to in writing, software
 * distributed under the License is distributed on an "AS IS" BASIS,
 * WITHOUT WARRANTIES OR CONDITIONS OF ANY KIND, either express or implied.
 * See the License for the specific language governing permissions and
 * limitations under the License.
 */
package org.apache.dubbo.rpc.protocol.dubbo;

import org.apache.dubbo.common.Version;
import org.apache.dubbo.common.io.Bytes;
import org.apache.dubbo.common.io.UnsafeByteArrayInputStream;
import org.apache.dubbo.common.logger.Logger;
import org.apache.dubbo.common.logger.LoggerFactory;
import org.apache.dubbo.common.serialize.ObjectInput;
import org.apache.dubbo.common.serialize.ObjectOutput;
import org.apache.dubbo.common.utils.ReflectUtils;
import org.apache.dubbo.common.utils.StringUtils;
import org.apache.dubbo.remoting.Channel;
import org.apache.dubbo.remoting.exchange.Request;
import org.apache.dubbo.remoting.exchange.Response;
import org.apache.dubbo.remoting.exchange.codec.ExchangeCodec;
import org.apache.dubbo.remoting.transport.CodecSupport;
import org.apache.dubbo.rpc.Invocation;
import org.apache.dubbo.rpc.Result;
import org.apache.dubbo.rpc.RpcInvocation;

import java.io.IOException;
import java.io.InputStream;

import static org.apache.dubbo.common.constants.CommonConstants.PATH_KEY;
import static org.apache.dubbo.common.constants.CommonConstants.VERSION_KEY;
import static org.apache.dubbo.remoting.Constants.DUBBO_VERSION_KEY;
import static org.apache.dubbo.rpc.protocol.dubbo.CallbackServiceCodec.encodeInvocationArgument;
import static org.apache.dubbo.rpc.protocol.dubbo.Constants.DECODE_IN_IO_THREAD_KEY;
import static org.apache.dubbo.rpc.protocol.dubbo.Constants.DEFAULT_DECODE_IN_IO_THREAD;

/**
 * Dubbo codec.
 */
public class DubboCodec extends ExchangeCodec {

    public static final String NAME = "dubbo";
    public static final String DUBBO_VERSION = Version.getProtocolVersion();
    public static final byte RESPONSE_WITH_EXCEPTION = 0;
    public static final byte RESPONSE_VALUE = 1;
    public static final byte RESPONSE_NULL_VALUE = 2;
    public static final byte RESPONSE_WITH_EXCEPTION_WITH_ATTACHMENTS = 3;
    public static final byte RESPONSE_VALUE_WITH_ATTACHMENTS = 4;
    public static final byte RESPONSE_NULL_VALUE_WITH_ATTACHMENTS = 5;
    public static final Object[] EMPTY_OBJECT_ARRAY = new Object[0];
    public static final Class<?>[] EMPTY_CLASS_ARRAY = new Class<?>[0];
    private static final Logger log = LoggerFactory.getLogger(DubboCodec.class);

    @Override
    protected Object decodeBody(Channel channel, InputStream is, byte[] header) throws IOException {
        byte flag = header[2], proto = (byte) (flag & SERIALIZATION_MASK);
        // get request id.
        long id = Bytes.bytes2long(header, 4);
        if ((flag & FLAG_REQUEST) == 0) {
            // decode response.
            Response res = new Response(id);
            if ((flag & FLAG_EVENT) != 0) {
                res.setEvent(true);
            }
            // get status.
            byte status = header[3];
            res.setStatus(status);
            try {
                if (status == Response.OK) {
                    Object data;
                    if (res.isHeartbeat()) {
                        ObjectInput in = CodecSupport.deserialize(channel.getUrl(), is, proto);
                        data = decodeHeartbeatData(channel, in);
                    } else if (res.isEvent()) {
                        ObjectInput in = CodecSupport.deserialize(channel.getUrl(), is, proto);
                        data = decodeEventData(channel, in);
                    } else {
                        DecodeableRpcResult result;
                        if (channel.getUrl().getParameter(DECODE_IN_IO_THREAD_KEY, DEFAULT_DECODE_IN_IO_THREAD)) {
                            result = new DecodeableRpcResult(channel, res, is,
                                    (Invocation) getRequestData(id), proto);
                            result.decode();
                        } else {
                            result = new DecodeableRpcResult(channel, res,
                                    new UnsafeByteArrayInputStream(readMessageData(is)),
                                    (Invocation) getRequestData(id), proto);
                        }
                        data = result;
                    }
                    res.setResult(data);
                } else {
                    ObjectInput in = CodecSupport.deserialize(channel.getUrl(), is, proto);
                    res.setErrorMessage(in.readUTF());
                }
            } catch (Throwable t) {
                if (log.isWarnEnabled()) {
                    log.warn("Decode response failed: " + t.getMessage(), t);
                }
                res.setStatus(Response.CLIENT_ERROR);
                res.setErrorMessage(StringUtils.toString(t));
            }
            return res;
        } else {
            // decode request.
            Request req = new Request(id);
            req.setVersion(Version.getProtocolVersion());
            req.setTwoWay((flag & FLAG_TWOWAY) != 0);
            if ((flag & FLAG_EVENT) != 0) {
                req.setEvent(true);
            }
            try {
                Object data;
                if (req.isHeartbeat()) {
                    ObjectInput in = CodecSupport.deserialize(channel.getUrl(), is, proto);
                    data = decodeHeartbeatData(channel, in);
                } else if (req.isEvent()) {
                    ObjectInput in = CodecSupport.deserialize(channel.getUrl(), is, proto);
                    data = decodeEventData(channel, in);
                } else {
                    DecodeableRpcInvocation inv;
                    if (channel.getUrl().getParameter(DECODE_IN_IO_THREAD_KEY, DEFAULT_DECODE_IN_IO_THREAD)) {
                        inv = new DecodeableRpcInvocation(channel, req, is, proto);
                        inv.decode();
                    } else {
                        inv = new DecodeableRpcInvocation(channel, req,
                                new UnsafeByteArrayInputStream(readMessageData(is)), proto);
                    }
                    data = inv;
                }
                req.setData(data);
            } catch (Throwable t) {
                if (log.isWarnEnabled()) {
                    log.warn("Decode request failed: " + t.getMessage(), t);
                }
                // bad request
                req.setBroken(true);
                req.setData(t);
            }

            return req;
        }
    }

    private byte[] readMessageData(InputStream is) throws IOException {
        if (is.available() > 0) {
            byte[] result = new byte[is.available()];
            is.read(result);
            return result;
        }
        return new byte[]{};
    }

    @Override
    protected void encodeRequestData(Channel channel, ObjectOutput out, Object data) throws IOException {
        encodeRequestData(channel, out, data, DUBBO_VERSION);
    }

    @Override
    protected void encodeResponseData(Channel channel, ObjectOutput out, Object data) throws IOException {
        encodeResponseData(channel, out, data, DUBBO_VERSION);
    }

    @Override
    protected void encodeRequestData(Channel channel, ObjectOutput out, Object data, String version) throws IOException {
        RpcInvocation inv = (RpcInvocation) data;

        out.writeUTF(version);
<<<<<<< HEAD
        out.writeUTF(inv.getAttachment(PATH_KEY));
        out.writeUTF(inv.getAttachment(VERSION_KEY));
=======
        out.writeUTF((String) inv.getAttachment(Constants.PATH_KEY));
        out.writeUTF((String) inv.getAttachment(Constants.VERSION_KEY));
>>>>>>> 8e624056

        out.writeUTF(inv.getMethodName());
        out.writeUTF(ReflectUtils.getDesc(inv.getParameterTypes()));
        Object[] args = inv.getArguments();
        if (args != null) {
            for (int i = 0; i < args.length; i++) {
                out.writeObject(encodeInvocationArgument(channel, inv, i));
            }
        }
        out.writeObject(inv.getAttachments());
    }

    @Override
    protected void encodeResponseData(Channel channel, ObjectOutput out, Object data, String version) throws IOException {
        Result result = (Result) data;
        // currently, the version value in Response records the version of Request
        boolean attach = Version.isSupportResponseAttachment(version);
        Throwable th = result.getException();
        if (th == null) {
            Object ret = result.getValue();
            if (ret == null) {
                out.writeByte(attach ? RESPONSE_NULL_VALUE_WITH_ATTACHMENTS : RESPONSE_NULL_VALUE);
            } else {
                out.writeByte(attach ? RESPONSE_VALUE_WITH_ATTACHMENTS : RESPONSE_VALUE);
                out.writeObject(ret);
            }
        } else {
            out.writeByte(attach ? RESPONSE_WITH_EXCEPTION_WITH_ATTACHMENTS : RESPONSE_WITH_EXCEPTION);
            out.writeObject(th);
        }

        if (attach) {
            // returns current version of Response to consumer side.
            result.getAttachments().put(DUBBO_VERSION_KEY, Version.getProtocolVersion());
            out.writeObject(result.getAttachments());
        }
    }
}<|MERGE_RESOLUTION|>--- conflicted
+++ resolved
@@ -175,13 +175,8 @@
         RpcInvocation inv = (RpcInvocation) data;
 
         out.writeUTF(version);
-<<<<<<< HEAD
-        out.writeUTF(inv.getAttachment(PATH_KEY));
-        out.writeUTF(inv.getAttachment(VERSION_KEY));
-=======
-        out.writeUTF((String) inv.getAttachment(Constants.PATH_KEY));
-        out.writeUTF((String) inv.getAttachment(Constants.VERSION_KEY));
->>>>>>> 8e624056
+        out.writeUTF((String) inv.getAttachment(PATH_KEY));
+        out.writeUTF((String) inv.getAttachment(VERSION_KEY));
 
         out.writeUTF(inv.getMethodName());
         out.writeUTF(ReflectUtils.getDesc(inv.getParameterTypes()));
