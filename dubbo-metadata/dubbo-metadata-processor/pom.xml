--- conflicted
+++ resolved
@@ -120,19 +120,5 @@
             <scope>test</scope>
         </dependency>
     </dependencies>
-<<<<<<< HEAD
 
-    <build>
-        <plugins>
-            <plugin>
-                <groupId>org.apache.maven.plugins</groupId>
-                <artifactId>maven-compiler-plugin</artifactId>
-                <configuration>
-                    <proc>none</proc>
-                </configuration>
-            </plugin>
-        </plugins>
-    </build>
-=======
->>>>>>> 0c9d5e2f
 </project>