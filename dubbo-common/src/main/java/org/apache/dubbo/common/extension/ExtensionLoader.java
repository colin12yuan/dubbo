/*
 * Licensed to the Apache Software Foundation (ASF) under one or more
 * contributor license agreements.  See the NOTICE file distributed with
 * this work for additional information regarding copyright ownership.
 * The ASF licenses this file to You under the Apache License, Version 2.0
 * (the "License"); you may not use this file except in compliance with
 * the License.  You may obtain a copy of the License at
 *
 *     http://www.apache.org/licenses/LICENSE-2.0
 *
 * Unless required by applicable law or agreed to in writing, software
 * distributed under the License is distributed on an "AS IS" BASIS,
 * WITHOUT WARRANTIES OR CONDITIONS OF ANY KIND, either express or implied.
 * See the License for the specific language governing permissions and
 * limitations under the License.
 */
package org.apache.dubbo.common.extension;

import org.apache.dubbo.common.Extension;
import org.apache.dubbo.common.URL;
import org.apache.dubbo.common.beans.support.InstantiationStrategy;
import org.apache.dubbo.common.compact.Dubbo2ActivateUtils;
import org.apache.dubbo.common.compact.Dubbo2CompactUtils;
import org.apache.dubbo.common.context.Lifecycle;
import org.apache.dubbo.common.extension.support.ActivateComparator;
import org.apache.dubbo.common.extension.support.WrapperComparator;
import org.apache.dubbo.common.lang.Prioritized;
import org.apache.dubbo.common.logger.ErrorTypeAwareLogger;
import org.apache.dubbo.common.logger.LoggerFactory;
import org.apache.dubbo.common.resource.Disposable;
import org.apache.dubbo.common.utils.ArrayUtils;
import org.apache.dubbo.common.utils.ClassLoaderResourceLoader;
import org.apache.dubbo.common.utils.ClassUtils;
import org.apache.dubbo.common.utils.CollectionUtils;
import org.apache.dubbo.common.utils.ConcurrentHashSet;
import org.apache.dubbo.common.utils.ConfigUtils;
import org.apache.dubbo.common.utils.Holder;
import org.apache.dubbo.common.utils.NativeUtils;
import org.apache.dubbo.common.utils.ReflectUtils;
import org.apache.dubbo.common.utils.StringUtils;
import org.apache.dubbo.rpc.model.ApplicationModel;
import org.apache.dubbo.rpc.model.FrameworkModel;
import org.apache.dubbo.rpc.model.ModuleModel;
import org.apache.dubbo.rpc.model.ScopeModel;
import org.apache.dubbo.rpc.model.ScopeModelAccessor;
import org.apache.dubbo.rpc.model.ScopeModelAware;

import java.io.BufferedReader;
import java.io.IOException;
import java.io.InputStream;
import java.io.InputStreamReader;
import java.lang.annotation.Annotation;
import java.lang.ref.SoftReference;
import java.lang.reflect.Constructor;
import java.lang.reflect.Method;
import java.lang.reflect.Modifier;
import java.nio.charset.StandardCharsets;
import java.util.ArrayList;
import java.util.Arrays;
import java.util.Collections;
import java.util.Enumeration;
import java.util.HashMap;
import java.util.HashSet;
import java.util.LinkedHashMap;
import java.util.LinkedHashSet;
import java.util.LinkedList;
import java.util.List;
import java.util.Map;
import java.util.Objects;
import java.util.Properties;
import java.util.ServiceLoader;
import java.util.Set;
import java.util.TreeMap;
import java.util.TreeSet;
import java.util.concurrent.ConcurrentHashMap;
import java.util.concurrent.ConcurrentMap;
import java.util.concurrent.atomic.AtomicBoolean;
import java.util.regex.Pattern;
import java.util.stream.Collectors;

import static java.util.Arrays.asList;
import static java.util.ServiceLoader.load;
import static java.util.stream.StreamSupport.stream;
import static org.apache.dubbo.common.constants.CommonConstants.COMMA_SPLIT_PATTERN;
import static org.apache.dubbo.common.constants.CommonConstants.DEFAULT_KEY;
import static org.apache.dubbo.common.constants.CommonConstants.REMOVE_VALUE_PREFIX;
import static org.apache.dubbo.common.constants.LoggerCodeConstants.COMMON_ERROR_LOAD_EXTENSION;
import static org.apache.dubbo.common.constants.LoggerCodeConstants.CONFIG_FAILED_LOAD_ENV_VARIABLE;

/**
 * {@link org.apache.dubbo.rpc.model.ApplicationModel}, {@code DubboBootstrap} and this class are
 * at present designed to be singleton or static (by itself totally static or uses some static fields).
 * So the instances returned from them are of process or classloader scope. If you want to support
 * multiple dubbo servers in a single process, you may need to refactor these three classes.
 * <p>
 * Load dubbo extensions
 * <ul>
 * <li>auto inject dependency extension </li>
 * <li>auto wrap extension in wrapper </li>
 * <li>default extension is an adaptive instance</li>
 * </ul>
 *
 * @see <a href="http://java.sun.com/j2se/1.5.0/docs/guide/jar/jar.html#Service%20Provider">Service Provider in Java 5</a>
 * @see org.apache.dubbo.common.extension.SPI
 * @see org.apache.dubbo.common.extension.Adaptive
 * @see org.apache.dubbo.common.extension.Activate
 */
public class ExtensionLoader<T> {

    private static final ErrorTypeAwareLogger logger = LoggerFactory.getErrorTypeAwareLogger(ExtensionLoader.class);

    private static final Pattern NAME_SEPARATOR = Pattern.compile("\\s*[,]+\\s*");
    private static final String SPECIAL_SPI_PROPERTIES = "special_spi.properties";

    private final ConcurrentMap<Class<?>, Object> extensionInstances = new ConcurrentHashMap<>(64);

    private final Class<?> type;

    private final ExtensionInjector injector;

    private final ConcurrentMap<Class<?>, String> cachedNames = new ConcurrentHashMap<>();

    private final Holder<Map<String, Class<?>>> cachedClasses = new Holder<>();

    private final Map<String, Object> cachedActivates = Collections.synchronizedMap(new LinkedHashMap<>());
    private final Map<String, Set<String>> cachedActivateGroups = Collections.synchronizedMap(new LinkedHashMap<>());
    private final Map<String, String[][]> cachedActivateValues = Collections.synchronizedMap(new LinkedHashMap<>());
    private final ConcurrentMap<String, Holder<Object>> cachedInstances = new ConcurrentHashMap<>();
    private final Holder<Object> cachedAdaptiveInstance = new Holder<>();
    private volatile Class<?> cachedAdaptiveClass = null;
    private String cachedDefaultName;
    private volatile Throwable createAdaptiveInstanceError;

    private Set<Class<?>> cachedWrapperClasses;

    private final Map<String, IllegalStateException> exceptions = new ConcurrentHashMap<>();

    private static volatile LoadingStrategy[] strategies = loadLoadingStrategies();

    private static final Map<String, String> specialSPILoadingStrategyMap = getSpecialSPILoadingStrategyMap();

    private static SoftReference<Map<java.net.URL, List<String>>> urlListMapCache =
            new SoftReference<>(new ConcurrentHashMap<>());

    private static final List<String> ignoredInjectMethodsDesc = getIgnoredInjectMethodsDesc();

    /**
     * Record all unacceptable exceptions when using SPI
     */
    private final Set<String> unacceptableExceptions = new ConcurrentHashSet<>();

    private final ExtensionDirector extensionDirector;
    private final List<ExtensionPostProcessor> extensionPostProcessors;
    private InstantiationStrategy instantiationStrategy;
    private final ActivateComparator activateComparator;
    private final ScopeModel scopeModel;
    private final AtomicBoolean destroyed = new AtomicBoolean();

    public static void setLoadingStrategies(LoadingStrategy... strategies) {
        if (ArrayUtils.isNotEmpty(strategies)) {
            ExtensionLoader.strategies = strategies;
        }
    }

    /**
     * Load all {@link Prioritized prioritized} {@link LoadingStrategy Loading Strategies} via {@link ServiceLoader}
     *
     * @return non-null
     * @since 2.7.7
     */
    private static LoadingStrategy[] loadLoadingStrategies() {
<<<<<<< HEAD
        // ServiceLoader JAVA SPI
        // META-INF/services/org.apache.dubbo.common.extension.LoadingStrategy
        LoadingStrategy[] array = stream(load(LoadingStrategy.class).spliterator(), false)
            .sorted()
            .toArray(LoadingStrategy[]::new);
        return array;
=======
        return stream(load(LoadingStrategy.class).spliterator(), false).sorted().toArray(LoadingStrategy[]::new);
>>>>>>> 99613a1f
    }

    /**
     * some spi are implements by dubbo framework only and scan multi classloaders resources may cause
     * application startup very slow
     *
     * @return
     */
    private static Map<String, String> getSpecialSPILoadingStrategyMap() {
        Map map = new ConcurrentHashMap<>();
        Properties properties = loadProperties(ExtensionLoader.class.getClassLoader(), SPECIAL_SPI_PROPERTIES);
        map.putAll(properties);
        return map;
    }

    /**
     * Get all {@link LoadingStrategy Loading Strategies}
     *
     * @return non-null
     * @see LoadingStrategy
     * @see Prioritized
     * @since 2.7.7
     */
    public static List<LoadingStrategy> getLoadingStrategies() {
        return asList(strategies);
    }

    private static List<String> getIgnoredInjectMethodsDesc() {
        List<String> ignoreInjectMethodsDesc = new ArrayList<>();
        Arrays.stream(ScopeModelAware.class.getMethods())
                .map(ReflectUtils::getDesc)
                .forEach(ignoreInjectMethodsDesc::add);
        Arrays.stream(ExtensionAccessorAware.class.getMethods())
                .map(ReflectUtils::getDesc)
                .forEach(ignoreInjectMethodsDesc::add);
        return ignoreInjectMethodsDesc;
    }

    ExtensionLoader(Class<?> type, ExtensionDirector extensionDirector, ScopeModel scopeModel) {
        this.type = type;
        this.extensionDirector = extensionDirector;
        this.extensionPostProcessors = extensionDirector.getExtensionPostProcessors();
        initInstantiationStrategy();
        this.injector = (type == ExtensionInjector.class
                ? null
                : extensionDirector.getExtensionLoader(ExtensionInjector.class).getAdaptiveExtension());
        this.activateComparator = new ActivateComparator(extensionDirector);
        this.scopeModel = scopeModel;
    }

    private void initInstantiationStrategy() {
        instantiationStrategy = extensionPostProcessors.stream()
                .filter(extensionPostProcessor -> extensionPostProcessor instanceof ScopeModelAccessor)
                .map(extensionPostProcessor -> new InstantiationStrategy((ScopeModelAccessor) extensionPostProcessor))
                .findFirst()
                .orElse(new InstantiationStrategy());
    }

    /**
     * @see ApplicationModel#getExtensionDirector()
     * @see FrameworkModel#getExtensionDirector()
     * @see ModuleModel#getExtensionDirector()
     * @see ExtensionDirector#getExtensionLoader(java.lang.Class)
     * @deprecated get extension loader from extension director of some module.
     */
    @Deprecated
    public static <T> ExtensionLoader<T> getExtensionLoader(Class<T> type) {
        return ApplicationModel.defaultModel().getDefaultModule().getExtensionLoader(type);
    }

    @Deprecated
    public static void resetExtensionLoader(Class type) {}

    public void destroy() {
        if (!destroyed.compareAndSet(false, true)) {
            return;
        }
        // destroy raw extension instance
        extensionInstances.forEach((type, instance) -> {
            if (instance instanceof Disposable) {
                Disposable disposable = (Disposable) instance;
                try {
                    disposable.destroy();
                } catch (Exception e) {
                    logger.error(COMMON_ERROR_LOAD_EXTENSION, "", "", "Error destroying extension " + disposable, e);
                }
            }
        });
        extensionInstances.clear();

        // destroy wrapped extension instance
        for (Holder<Object> holder : cachedInstances.values()) {
            Object wrappedInstance = holder.get();
            if (wrappedInstance instanceof Disposable) {
                Disposable disposable = (Disposable) wrappedInstance;
                try {
                    disposable.destroy();
                } catch (Exception e) {
                    logger.error(COMMON_ERROR_LOAD_EXTENSION, "", "", "Error destroying extension " + disposable, e);
                }
            }
        }
        cachedInstances.clear();
    }

    private void checkDestroyed() {
        if (destroyed.get()) {
            throw new IllegalStateException("ExtensionLoader is destroyed: " + type);
        }
    }

    public String getExtensionName(T extensionInstance) {
        return getExtensionName(extensionInstance.getClass());
    }

    public String getExtensionName(Class<?> extensionClass) {
        getExtensionClasses(); // load class
        return cachedNames.get(extensionClass);
    }

    /**
     * This is equivalent to {@code getActivateExtension(url, key, null)}
     *
     * @param url url
     * @param key url parameter key which used to get extension point names
     * @return extension list which are activated.
     * @see #getActivateExtension(org.apache.dubbo.common.URL, String, String)
     */
    public List<T> getActivateExtension(URL url, String key) {
        return getActivateExtension(url, key, null);
    }

    /**
     * This is equivalent to {@code getActivateExtension(url, values, null)}
     *
     * @param url    url
     * @param values extension point names
     * @return extension list which are activated
     * @see #getActivateExtension(org.apache.dubbo.common.URL, String[], String)
     */
    public List<T> getActivateExtension(URL url, String[] values) {
        return getActivateExtension(url, values, null);
    }

    /**
     * This is equivalent to {@code getActivateExtension(url, url.getParameter(key).split(","), null)}
     *
     * @param url   url
     * @param key   url parameter key which used to get extension point names
     * @param group group
     * @return extension list which are activated.
     * @see #getActivateExtension(org.apache.dubbo.common.URL, String[], String)
     */
    public List<T> getActivateExtension(URL url, String key, String group) {
        String value = url.getParameter(key);
        return getActivateExtension(url, StringUtils.isEmpty(value) ? null : COMMA_SPLIT_PATTERN.split(value), group);
    }

    /**
     * Get activate extensions.
     *
     * @param url    url
     * @param values extension point names
     * @param group  group
     * @return extension list which are activated
     * @see org.apache.dubbo.common.extension.Activate
     */
    @SuppressWarnings("deprecation")
    public List<T> getActivateExtension(URL url, String[] values, String group) {
        checkDestroyed();
        // solve the bug of using @SPI's wrapper method to report a null pointer exception.
        Map<Class<?>, T> activateExtensionsMap = new TreeMap<>(activateComparator);
        List<String> names = values == null
                ? new ArrayList<>(0)
                : Arrays.stream(values).map(StringUtils::trim).collect(Collectors.toList());
        Set<String> namesSet = new HashSet<>(names);
        if (!namesSet.contains(REMOVE_VALUE_PREFIX + DEFAULT_KEY)) {
            if (cachedActivateGroups.size() == 0) {
                synchronized (cachedActivateGroups) {
                    // cache all extensions
                    if (cachedActivateGroups.size() == 0) {
                        getExtensionClasses();
                        for (Map.Entry<String, Object> entry : cachedActivates.entrySet()) {
                            String name = entry.getKey();
                            Object activate = entry.getValue();

                            String[] activateGroup, activateValue;

                            if (activate instanceof Activate) {
                                activateGroup = ((Activate) activate).group();
                                activateValue = ((Activate) activate).value();
                            } else if (Dubbo2CompactUtils.isEnabled()
                                    && Dubbo2ActivateUtils.isActivateLoaded()
                                    && Dubbo2ActivateUtils.getActivateClass().isAssignableFrom(activate.getClass())) {
                                activateGroup = Dubbo2ActivateUtils.getGroup((Annotation) activate);
                                activateValue = Dubbo2ActivateUtils.getValue((Annotation) activate);
                            } else {
                                continue;
                            }
                            cachedActivateGroups.put(name, new HashSet<>(Arrays.asList(activateGroup)));
                            String[][] keyPairs = new String[activateValue.length][];
                            for (int i = 0; i < activateValue.length; i++) {
                                if (activateValue[i].contains(":")) {
                                    keyPairs[i] = new String[2];
                                    String[] arr = activateValue[i].split(":");
                                    keyPairs[i][0] = arr[0];
                                    keyPairs[i][1] = arr[1];
                                } else {
                                    keyPairs[i] = new String[1];
                                    keyPairs[i][0] = activateValue[i];
                                }
                            }
                            cachedActivateValues.put(name, keyPairs);
                        }
                    }
                }
            }

            // traverse all cached extensions
            cachedActivateGroups.forEach((name, activateGroup) -> {
                if (isMatchGroup(group, activateGroup)
                        && !namesSet.contains(name)
                        && !namesSet.contains(REMOVE_VALUE_PREFIX + name)
                        && isActive(cachedActivateValues.get(name), url)) {

                    activateExtensionsMap.put(getExtensionClass(name), getExtension(name));
                }
            });
        }

        if (namesSet.contains(DEFAULT_KEY)) {
            // will affect order
            // `ext1,default,ext2` means ext1 will happens before all of the default extensions while ext2 will after
            // them
            ArrayList<T> extensionsResult = new ArrayList<>(activateExtensionsMap.size() + names.size());
            for (String name : names) {
                if (name.startsWith(REMOVE_VALUE_PREFIX) || namesSet.contains(REMOVE_VALUE_PREFIX + name)) {
                    continue;
                }
                if (DEFAULT_KEY.equals(name)) {
                    extensionsResult.addAll(activateExtensionsMap.values());
                    continue;
                }
                if (containsExtension(name)) {
                    extensionsResult.add(getExtension(name));
                }
            }
            return extensionsResult;
        } else {
            // add extensions, will be sorted by its order
            for (String name : names) {
                if (name.startsWith(REMOVE_VALUE_PREFIX) || namesSet.contains(REMOVE_VALUE_PREFIX + name)) {
                    continue;
                }
                if (DEFAULT_KEY.equals(name)) {
                    continue;
                }
                if (containsExtension(name)) {
                    activateExtensionsMap.put(getExtensionClass(name), getExtension(name));
                }
            }
            return new ArrayList<>(activateExtensionsMap.values());
        }
    }

    public List<T> getActivateExtensions() {
        checkDestroyed();
        List<T> activateExtensions = new ArrayList<>();
        TreeMap<Class<?>, T> activateExtensionsMap = new TreeMap<>(activateComparator);
        getExtensionClasses();
        for (Map.Entry<String, Object> entry : cachedActivates.entrySet()) {
            String name = entry.getKey();
            Object activate = entry.getValue();
            if (!(activate instanceof Activate)) {
                continue;
            }
            activateExtensionsMap.put(getExtensionClass(name), getExtension(name));
        }
        if (!activateExtensionsMap.isEmpty()) {
            activateExtensions.addAll(activateExtensionsMap.values());
        }

        return activateExtensions;
    }

    private boolean isMatchGroup(String group, Set<String> groups) {
        if (StringUtils.isEmpty(group)) {
            return true;
        }
        if (CollectionUtils.isNotEmpty(groups)) {
            return groups.contains(group);
        }
        return false;
    }

    private boolean isActive(String[][] keyPairs, URL url) {
        if (keyPairs.length == 0) {
            return true;
        }
        for (String[] keyPair : keyPairs) {
            // @Active(value="key1:value1, key2:value2")
            String key;
            String keyValue = null;
            if (keyPair.length > 1) {
                key = keyPair[0];
                keyValue = keyPair[1];
            } else {
                key = keyPair[0];
            }

            String realValue = url.getParameter(key);
            if (StringUtils.isEmpty(realValue)) {
                realValue = url.getAnyMethodParameter(key);
            }
            if ((keyValue != null && keyValue.equals(realValue))
                    || (keyValue == null && ConfigUtils.isNotEmpty(realValue))) {
                return true;
            }
        }
        return false;
    }

    /**
     * Get extension's instance. Return <code>null</code> if extension is not found or is not initialized. Pls. note
     * that this method will not trigger extension load.
     * <p>
     * In order to trigger extension load, call {@link #getExtension(String)} instead.
     *
     * @see #getExtension(String)
     */
    @SuppressWarnings("unchecked")
    public T getLoadedExtension(String name) {
        checkDestroyed();
        if (StringUtils.isEmpty(name)) {
            throw new IllegalArgumentException("Extension name == null");
        }
        Holder<Object> holder = getOrCreateHolder(name);
        return (T) holder.get();
    }

    private Holder<Object> getOrCreateHolder(String name) {
        Holder<Object> holder = cachedInstances.get(name);
        if (holder == null) {
            cachedInstances.putIfAbsent(name, new Holder<>());
            holder = cachedInstances.get(name);
        }
        return holder;
    }

    /**
     * Return the list of extensions which are already loaded.
     * <p>
     * Usually {@link #getSupportedExtensions()} should be called in order to get all extensions.
     *
     * @see #getSupportedExtensions()
     */
    public Set<String> getLoadedExtensions() {
        return Collections.unmodifiableSet(new TreeSet<>(cachedInstances.keySet()));
    }

    @SuppressWarnings("unchecked")
    public List<T> getLoadedExtensionInstances() {
        checkDestroyed();
        List<T> instances = new ArrayList<>();
        cachedInstances.values().forEach(holder -> instances.add((T) holder.get()));
        return instances;
    }

    /**
     * Find the extension with the given name.
     *
     * @throws IllegalStateException If the specified extension is not found.
     */
    public T getExtension(String name) {
        T extension = getExtension(name, true);
        if (extension == null) {
            throw new IllegalArgumentException("Not find extension: " + name);
        }
        return extension;
    }

    @SuppressWarnings("unchecked")
    public T getExtension(String name, boolean wrap) {
        checkDestroyed();
        if (StringUtils.isEmpty(name)) {
            throw new IllegalArgumentException("Extension name == null");
        }
        if ("true".equals(name)) {
            return getDefaultExtension();
        }
        String cacheKey = name;
        if (!wrap) {
            cacheKey += "_origin";
        }
        final Holder<Object> holder = getOrCreateHolder(cacheKey);
        Object instance = holder.get();
        if (instance == null) {
            synchronized (holder) {
                instance = holder.get();
                if (instance == null) {
                    instance = createExtension(name, wrap);
                    holder.set(instance);
                }
            }
        }
        return (T) instance;
    }

    /**
     * Get the extension by specified name if found, or {@link #getDefaultExtension() returns the default one}
     *
     * @param name the name of extension
     * @return non-null
     */
    public T getOrDefaultExtension(String name) {
        return containsExtension(name) ? getExtension(name) : getDefaultExtension();
    }

    /**
     * Return default extension, return <code>null</code> if it's not configured.
     */
    public T getDefaultExtension() {
        getExtensionClasses();
        if (StringUtils.isBlank(cachedDefaultName) || "true".equals(cachedDefaultName)) {
            return null;
        }
        return getExtension(cachedDefaultName);
    }

    public boolean hasExtension(String name) {
        checkDestroyed();
        if (StringUtils.isEmpty(name)) {
            throw new IllegalArgumentException("Extension name == null");
        }
        Class<?> c = this.getExtensionClass(name);
        return c != null;
    }

    public Set<String> getSupportedExtensions() {
        checkDestroyed();
        Map<String, Class<?>> classes = getExtensionClasses();
        return Collections.unmodifiableSet(new TreeSet<>(classes.keySet()));
    }

    public Set<T> getSupportedExtensionInstances() {
        checkDestroyed();
        List<T> instances = new LinkedList<>();
        Set<String> supportedExtensions = getSupportedExtensions();
        if (CollectionUtils.isNotEmpty(supportedExtensions)) {
            for (String name : supportedExtensions) {
                instances.add(getExtension(name));
            }
        }
        // sort the Prioritized instances
        instances.sort(Prioritized.COMPARATOR);
        return new LinkedHashSet<>(instances);
    }

    /**
     * Return default extension name, return <code>null</code> if not configured.
     */
    public String getDefaultExtensionName() {
        getExtensionClasses();
        return cachedDefaultName;
    }

    /**
     * Register new extension via API
     *
     * @param name  extension name
     * @param clazz extension class
     * @throws IllegalStateException when extension with the same name has already been registered.
     */
    public void addExtension(String name, Class<?> clazz) {
        checkDestroyed();
        getExtensionClasses(); // load classes

        if (!type.isAssignableFrom(clazz)) {
            throw new IllegalStateException("Input type " + clazz + " doesn't implement the Extension " + type);
        }
        if (clazz.isInterface()) {
            throw new IllegalStateException("Input type " + clazz + " can't be interface!");
        }

        if (!clazz.isAnnotationPresent(Adaptive.class)) {
            if (StringUtils.isBlank(name)) {
                throw new IllegalStateException("Extension name is blank (Extension " + type + ")!");
            }
            if (cachedClasses.get().containsKey(name)) {
                throw new IllegalStateException("Extension name " + name + " already exists (Extension " + type + ")!");
            }

            cachedNames.put(clazz, name);
            cachedClasses.get().put(name, clazz);
        } else {
            if (cachedAdaptiveClass != null) {
                throw new IllegalStateException("Adaptive Extension already exists (Extension " + type + ")!");
            }

            cachedAdaptiveClass = clazz;
        }
    }

    /**
     * Replace the existing extension via API
     *
     * @param name  extension name
     * @param clazz extension class
     * @throws IllegalStateException when extension to be placed doesn't exist
     * @deprecated not recommended any longer, and use only when test
     */
    @Deprecated
    public void replaceExtension(String name, Class<?> clazz) {
        checkDestroyed();
        getExtensionClasses(); // load classes

        if (!type.isAssignableFrom(clazz)) {
            throw new IllegalStateException("Input type " + clazz + " doesn't implement Extension " + type);
        }
        if (clazz.isInterface()) {
            throw new IllegalStateException("Input type " + clazz + " can't be interface!");
        }

        if (!clazz.isAnnotationPresent(Adaptive.class)) {
            if (StringUtils.isBlank(name)) {
                throw new IllegalStateException("Extension name is blank (Extension " + type + ")!");
            }
            if (!cachedClasses.get().containsKey(name)) {
                throw new IllegalStateException("Extension name " + name + " doesn't exist (Extension " + type + ")!");
            }

            cachedNames.put(clazz, name);
            cachedClasses.get().put(name, clazz);
            cachedInstances.remove(name);
        } else {
            if (cachedAdaptiveClass == null) {
                throw new IllegalStateException("Adaptive Extension doesn't exist (Extension " + type + ")!");
            }

            cachedAdaptiveClass = clazz;
            cachedAdaptiveInstance.set(null);
        }
    }

    /**
     * 加载自适应扩展类
     * @return
     */
    @SuppressWarnings("unchecked")
    public T getAdaptiveExtension() {
        checkDestroyed();
        Object instance = cachedAdaptiveInstance.get();
        if (instance == null) {
            // 如果存在异常，则直接抛出
            if (createAdaptiveInstanceError != null) {
                throw new IllegalStateException(
                        "Failed to create adaptive instance: " + createAdaptiveInstanceError.toString(),
                        createAdaptiveInstanceError);
            }

            synchronized (cachedAdaptiveInstance) {
                instance = cachedAdaptiveInstance.get();
                // double check
                if (instance == null) {
                    try {
                        // 创建自适应拓展
                        // 这里分为两种情况：一种是存在 Adaptive 类，另一个是需要生成 Adaptive 类
                        instance = createAdaptiveExtension();
                        cachedAdaptiveInstance.set(instance);
                    } catch (Throwable t) {
                        createAdaptiveInstanceError = t;
                        throw new IllegalStateException("Failed to create adaptive instance: " + t.toString(), t);
                    }
                }
            }
        }

        return (T) instance;
    }

    private IllegalStateException findException(String name) {
        StringBuilder buf = new StringBuilder("No such extension " + type.getName() + " by name " + name);

        int i = 1;
        for (Map.Entry<String, IllegalStateException> entry : exceptions.entrySet()) {
            if (entry.getKey().toLowerCase().startsWith(name.toLowerCase())) {
                if (i == 1) {
                    buf.append(", possible causes: ");
                }
                buf.append("\r\n(");
                buf.append(i++);
                buf.append(") ");
                buf.append(entry.getKey());
                buf.append(":\r\n");
                buf.append(StringUtils.toString(entry.getValue()));
            }
        }

        if (i == 1) {
            buf.append(", no related exception was found, please check whether related SPI module is missing.");
        }
        return new IllegalStateException(buf.toString());
    }

    @SuppressWarnings("unchecked")
    private T createExtension(String name, boolean wrap) {
        Class<?> clazz = getExtensionClasses().get(name);
        if (clazz == null || unacceptableExceptions.contains(name)) {
            throw findException(name);
        }
        try {
            T instance = (T) extensionInstances.get(clazz);
            if (instance == null) {
                // 拓展对象实例化
                extensionInstances.putIfAbsent(clazz, createExtensionInstance(clazz));
                instance = (T) extensionInstances.get(clazz);
                instance = postProcessBeforeInitialization(instance, name);
                // Dubbo IOC
                // 依赖注入
                injectExtension(instance);
                instance = postProcessAfterInitialization(instance, name);
            }

            if (wrap) {
                List<Class<?>> wrapperClassesList = new ArrayList<>();
                if (cachedWrapperClasses != null) {
                    wrapperClassesList.addAll(cachedWrapperClasses);
                    wrapperClassesList.sort(WrapperComparator.COMPARATOR);
                    Collections.reverse(wrapperClassesList);
                }

                if (CollectionUtils.isNotEmpty(wrapperClassesList)) {
                    for (Class<?> wrapperClass : wrapperClassesList) {
                        Wrapper wrapper = wrapperClass.getAnnotation(Wrapper.class);
                        boolean match = (wrapper == null)
                                || ((ArrayUtils.isEmpty(wrapper.matches())
                                                || ArrayUtils.contains(wrapper.matches(), name))
                                        && !ArrayUtils.contains(wrapper.mismatches(), name));
                        if (match) {
                            instance = injectExtension(
                                    (T) wrapperClass.getConstructor(type).newInstance(instance));
                            instance = postProcessAfterInitialization(instance, name);
                        }
                    }
                }
            }

            // Warning: After an instance of Lifecycle is wrapped by cachedWrapperClasses, it may not still be Lifecycle
            // instance, this application may not invoke the lifecycle.initialize hook.
            initExtension(instance);
            return instance;
        } catch (Throwable t) {
            throw new IllegalStateException(
                    "Extension instance (name: " + name + ", class: " + type + ") couldn't be instantiated: "
                            + t.getMessage(),
                    t);
        }
    }

    private Object createExtensionInstance(Class<?> type) throws ReflectiveOperationException {
        return instantiationStrategy.instantiate(type);
    }

    @SuppressWarnings("unchecked")
    private T postProcessBeforeInitialization(T instance, String name) throws Exception {
        if (extensionPostProcessors != null) {
            for (ExtensionPostProcessor processor : extensionPostProcessors) {
                instance = (T) processor.postProcessBeforeInitialization(instance, name);
            }
        }
        return instance;
    }

    @SuppressWarnings("unchecked")
    private T postProcessAfterInitialization(T instance, String name) throws Exception {
        if (instance instanceof ExtensionAccessorAware) {
            ((ExtensionAccessorAware) instance).setExtensionAccessor(extensionDirector);
        }
        if (extensionPostProcessors != null) {
            for (ExtensionPostProcessor processor : extensionPostProcessors) {
                instance = (T) processor.postProcessAfterInitialization(instance, name);
            }
        }
        return instance;
    }

    private boolean containsExtension(String name) {
        return getExtensionClasses().containsKey(name);
    }

    private T injectExtension(T instance) {
        if (injector == null) {
            return instance;
        }

        try {
            // 遍历目标类的所有方法
            for (Method method : instance.getClass().getMethods()) {
                // 检测方法是否以 set 开头，且方法仅有一个参数，且方法访问级别为 public
                if (!isSetter(method)) {
                    continue;
                }
                /**
                 * Check {@link DisableInject} to see if we need auto-injection for this property
                 */
                if (method.isAnnotationPresent(DisableInject.class)) {
                    continue;
                }

                // When spiXXX implements ScopeModelAware, ExtensionAccessorAware,
                // the setXXX of ScopeModelAware and ExtensionAccessorAware does not need to be injected
                if (method.getDeclaringClass() == ScopeModelAware.class) {
                    continue;
                }
                if (instance instanceof ScopeModelAware || instance instanceof ExtensionAccessorAware) {
                    if (ignoredInjectMethodsDesc.contains(ReflectUtils.getDesc(method))) {
                        continue;
                    }
                }

                Class<?> pt = method.getParameterTypes()[0];
                // 基本类型不注入
                if (ReflectUtils.isPrimitives(pt)) {
                    continue;
                }

                try {
                    // 获取属性名，比如 setName 方法对应属性名 name
                    String property = getSetterProperty(method);
                    // 获取依赖对象
                    Object object = injector.getInstance(pt, property);
                    if (object != null) {
                        // 注入
                        method.invoke(instance, object);
                    }
                } catch (Exception e) {
                    logger.error(
                            COMMON_ERROR_LOAD_EXTENSION,
                            "",
                            "",
                            "Failed to inject via method " + method.getName() + " of interface " + type.getName() + ": "
                                    + e.getMessage(),
                            e);
                }
            }
        } catch (Exception e) {
            logger.error(COMMON_ERROR_LOAD_EXTENSION, "", "", e.getMessage(), e);
        }
        return instance;
    }

    private void initExtension(T instance) {
        if (instance instanceof Lifecycle) {
            Lifecycle lifecycle = (Lifecycle) instance;
            lifecycle.initialize();
        }
    }

    /**
     * get properties name for setter, for instance: setVersion, return "version"
     * <p>
     * return "", if setter name with length less than 3
     */
    private String getSetterProperty(Method method) {
        return method.getName().length() > 3
                ? method.getName().substring(3, 4).toLowerCase()
                        + method.getName().substring(4)
                : "";
    }

    /**
     * return true if and only if:
     * <p>
     * 1, public
     * <p>
     * 2, name starts with "set"
     * <p>
     * 3, only has one parameter
     */
    private boolean isSetter(Method method) {
        return method.getName().startsWith("set")
                && method.getParameterTypes().length == 1
                && Modifier.isPublic(method.getModifiers());
    }

    private Class<?> getExtensionClass(String name) {
        if (type == null) {
            throw new IllegalArgumentException("Extension type == null");
        }
        if (name == null) {
            throw new IllegalArgumentException("Extension name == null");
        }
        return getExtensionClasses().get(name);
    }

    private Map<String, Class<?>> getExtensionClasses() {
        Map<String, Class<?>> classes = cachedClasses.get();
        if (classes == null) {
            synchronized (cachedClasses) {
                classes = cachedClasses.get();
                if (classes == null) {
                    try {
                        classes = loadExtensionClasses();
                    } catch (InterruptedException e) {
                        logger.error(
                                COMMON_ERROR_LOAD_EXTENSION,
                                "",
                                "",
                                "Exception occurred when loading extension class (interface: " + type + ")",
                                e);
                        throw new IllegalStateException(
                                "Exception occurred when loading extension class (interface: " + type + ")", e);
                    }
                    cachedClasses.set(classes);
                }
            }
        }
        return classes;
    }

    /**
     * synchronized in getExtensionClasses
     */
    @SuppressWarnings("deprecation")
    private Map<String, Class<?>> loadExtensionClasses() throws InterruptedException {
        checkDestroyed();
        cacheDefaultExtensionName();

        Map<String, Class<?>> extensionClasses = new HashMap<>();

        // 基于策略来加载指定文件夹下的文件
        // 目前有四种策略，分别读取 META-INF/services/ META-INF/dubbo/ META-INF/dubbo/internal/ META-INF/dubbo/external/ 这四个目录下的配置文件
        for (LoadingStrategy strategy : strategies) {
            loadDirectory(extensionClasses, strategy, type.getName());

            // compatible with old ExtensionFactory
            if (this.type == ExtensionInjector.class) {
                loadDirectory(extensionClasses, strategy, ExtensionFactory.class.getName());
            }
        }

        return extensionClasses;
    }

    private void loadDirectory(Map<String, Class<?>> extensionClasses, LoadingStrategy strategy, String type)
            throws InterruptedException {
        loadDirectoryInternal(extensionClasses, strategy, type);
<<<<<<< HEAD
        try {
            // 兼容性代码：支持旧 com.alibaba 类的扩展
            String oldType = type.replace("org.apache", "com.alibaba");
            if (oldType.equals(type)) {
                return;
            }
            //if class not found,skip try to load resources
            ClassUtils.forName(oldType);
            loadDirectoryInternal(extensionClasses, strategy, oldType);
        } catch (ClassNotFoundException classNotFoundException) {
=======
        if (Dubbo2CompactUtils.isEnabled()) {
            try {
                String oldType = type.replace("org.apache", "com.alibaba");
                if (oldType.equals(type)) {
                    return;
                }
                // if class not found,skip try to load resources
                ClassUtils.forName(oldType);
                loadDirectoryInternal(extensionClasses, strategy, oldType);
            } catch (ClassNotFoundException classNotFoundException) {
>>>>>>> 99613a1f

            }
        }
    }

    /**
     * extract and cache default extension name if exists
     */
    private void cacheDefaultExtensionName() {
        final SPI defaultAnnotation = type.getAnnotation(SPI.class);
        if (defaultAnnotation == null) {
            return;
        }

        String value = defaultAnnotation.value();
        if ((value = value.trim()).length() > 0) {
            String[] names = NAME_SEPARATOR.split(value);
            if (names.length > 1) {
                throw new IllegalStateException("More than 1 default extension name on extension " + type.getName()
                        + ": " + Arrays.toString(names));
            }
            if (names.length == 1) {
                cachedDefaultName = names[0];
            }
        }
    }

<<<<<<< HEAD
    private void loadDirectoryInternal(Map<String, Class<?>> extensionClasses,
                                       LoadingStrategy loadingStrategy, String type)
        throws InterruptedException {
        // fileName = 文件夹路径 + type 全限定名
        // 文件夹路径在加载策略实现中定义好的
=======
    private void loadDirectoryInternal(
            Map<String, Class<?>> extensionClasses, LoadingStrategy loadingStrategy, String type)
            throws InterruptedException {
>>>>>>> 99613a1f
        String fileName = loadingStrategy.directory() + type;
        try {
            List<ClassLoader> classLoadersToLoad = new LinkedList<>();

            // try to load from ExtensionLoader's ClassLoader first
            if (loadingStrategy.preferExtensionClassLoader()) {
                ClassLoader extensionLoaderClassLoader = ExtensionLoader.class.getClassLoader();
                if (ClassLoader.getSystemClassLoader() != extensionLoaderClassLoader) {
                    classLoadersToLoad.add(extensionLoaderClassLoader);
                }
            }

            if (specialSPILoadingStrategyMap.containsKey(type)) {
                String internalDirectoryType = specialSPILoadingStrategyMap.get(type);
                // skip to load spi when name don't match
                if (!LoadingStrategy.ALL.equals(internalDirectoryType)
                        && !internalDirectoryType.equals(loadingStrategy.getName())) {
                    return;
                }
                classLoadersToLoad.clear();
                classLoadersToLoad.add(ExtensionLoader.class.getClassLoader());
            } else {
                // load from scope model
                Set<ClassLoader> classLoaders = scopeModel.getClassLoaders();

                if (CollectionUtils.isEmpty(classLoaders)) {
                    Enumeration<java.net.URL> resources = ClassLoader.getSystemResources(fileName);
                    if (resources != null) {
                        while (resources.hasMoreElements()) {
                            loadResource(
                                    extensionClasses,
                                    null,
                                    resources.nextElement(),
                                    loadingStrategy.overridden(),
                                    loadingStrategy.includedPackages(),
                                    loadingStrategy.excludedPackages(),
                                    loadingStrategy.onlyExtensionClassLoaderPackages());
                        }
                    }
                } else {
                    classLoadersToLoad.addAll(classLoaders);
                }
            }

            Map<ClassLoader, Set<java.net.URL>> resources =
                    ClassLoaderResourceLoader.loadResources(fileName, classLoadersToLoad);
            resources.forEach(((classLoader, urls) -> {
                loadFromClass(
                        extensionClasses,
                        loadingStrategy.overridden(),
                        urls,
                        classLoader,
                        loadingStrategy.includedPackages(),
                        loadingStrategy.excludedPackages(),
                        loadingStrategy.onlyExtensionClassLoaderPackages());
            }));
        } catch (InterruptedException e) {
            throw e;
        } catch (Throwable t) {
            logger.error(
                    COMMON_ERROR_LOAD_EXTENSION,
                    "",
                    "",
                    "Exception occurred when loading extension class (interface: " + type + ", description file: "
                            + fileName + ").",
                    t);
        }
    }

    private void loadFromClass(
            Map<String, Class<?>> extensionClasses,
            boolean overridden,
            Set<java.net.URL> urls,
            ClassLoader classLoader,
            String[] includedPackages,
            String[] excludedPackages,
            String[] onlyExtensionClassLoaderPackages) {
        if (CollectionUtils.isNotEmpty(urls)) {
            for (java.net.URL url : urls) {
                loadResource(
                        extensionClasses,
                        classLoader,
                        url,
                        overridden,
                        includedPackages,
                        excludedPackages,
                        onlyExtensionClassLoaderPackages);
            }
        }
    }

<<<<<<< HEAD
    /**
     * loadResource 方法用于读取和解析配置文件，并通过反射加载类，最后调用 loadClass 方法进行其他操作。
     * @param extensionClasses
     * @param classLoader
     * @param resourceURL
     * @param overridden
     * @param includedPackages
     * @param excludedPackages
     * @param onlyExtensionClassLoaderPackages
     */
    private void loadResource(Map<String, Class<?>> extensionClasses, ClassLoader classLoader,
                              java.net.URL resourceURL, boolean overridden,
                              String[] includedPackages, String[] excludedPackages,
                              String[] onlyExtensionClassLoaderPackages) {
=======
    private void loadResource(
            Map<String, Class<?>> extensionClasses,
            ClassLoader classLoader,
            java.net.URL resourceURL,
            boolean overridden,
            String[] includedPackages,
            String[] excludedPackages,
            String[] onlyExtensionClassLoaderPackages) {
>>>>>>> 99613a1f
        try {
            List<String> newContentList = getResourceContent(resourceURL);
            String clazz;
            for (String line : newContentList) {
                try {
                    String name = null;
                    // 以等于号 = 为界，截取键与值
                    int i = line.indexOf('=');
                    if (i > 0) {
                        name = line.substring(0, i).trim();
                        clazz = line.substring(i + 1).trim();
                    } else {
                        clazz = line;
                    }
<<<<<<< HEAD
                    // 加载类，并通过 loadClass 方法对类进行缓存
                    if (StringUtils.isNotEmpty(clazz) && !isExcluded(clazz,
                        excludedPackages) && isIncluded(clazz,
                        includedPackages) && !isExcludedByClassLoader(clazz, classLoader,
                        onlyExtensionClassLoaderPackages)) {
                        // loadClass 方法用于主要用于操作缓存
                        loadClass(classLoader, extensionClasses, resourceURL,
                            Class.forName(clazz, true, classLoader), name, overridden);
=======
                    if (StringUtils.isNotEmpty(clazz)
                            && !isExcluded(clazz, excludedPackages)
                            && isIncluded(clazz, includedPackages)
                            && !isExcludedByClassLoader(clazz, classLoader, onlyExtensionClassLoaderPackages)) {

                        loadClass(
                                classLoader,
                                extensionClasses,
                                resourceURL,
                                Class.forName(clazz, true, classLoader),
                                name,
                                overridden);
>>>>>>> 99613a1f
                    }
                } catch (Throwable t) {
                    IllegalStateException e = new IllegalStateException(
                            "Failed to load extension class (interface: " + type + ", class line: " + line + ") in "
                                    + resourceURL + ", cause: " + t.getMessage(),
                            t);
                    exceptions.put(line, e);
                }
            }
        } catch (Throwable t) {
            logger.error(
                    COMMON_ERROR_LOAD_EXTENSION,
                    "",
                    "",
                    "Exception occurred when loading extension class (interface: " + type + ", class file: "
                            + resourceURL + ") in " + resourceURL,
                    t);
        }
    }

    private List<String> getResourceContent(java.net.URL resourceURL) throws IOException {
        Map<java.net.URL, List<String>> urlListMap = urlListMapCache.get();
        if (urlListMap == null) {
            synchronized (ExtensionLoader.class) {
                if ((urlListMap = urlListMapCache.get()) == null) {
                    urlListMap = new ConcurrentHashMap<>();
                    urlListMapCache = new SoftReference<>(urlListMap);
                }
            }
        }

        List<String> contentList = urlListMap.computeIfAbsent(resourceURL, key -> {
            List<String> newContentList = new ArrayList<>();

            try (BufferedReader reader =
                    new BufferedReader(new InputStreamReader(resourceURL.openStream(), StandardCharsets.UTF_8))) {
                String line;
                // 按行读取配置内容
                while ((line = reader.readLine()) != null) {
                    // 定位 # 字符
                    final int ci = line.indexOf('#');
                    // 截取 # 之前的字符串，# 之后的内容为注释，需要忽略
                    if (ci >= 0) {
                        line = line.substring(0, ci);
                    }
                    line = line.trim();
                    if (line.length() > 0) {
                        newContentList.add(line);
                    }
                }
            } catch (IOException e) {
                throw new RuntimeException(e.getMessage(), e);
            }
            return newContentList;
        });
        return contentList;
    }

    private boolean isIncluded(String className, String... includedPackages) {
        if (includedPackages != null && includedPackages.length > 0) {
            for (String includedPackage : includedPackages) {
                if (className.startsWith(includedPackage + ".")) {
                    // one match, return true
                    return true;
                }
            }
            // none matcher match, return false
            return false;
        }
        // matcher is empty, return true
        return true;
    }

    private boolean isExcluded(String className, String... excludedPackages) {
        if (excludedPackages != null) {
            for (String excludePackage : excludedPackages) {
                if (className.startsWith(excludePackage + ".")) {
                    return true;
                }
            }
        }
        return false;
    }

    private boolean isExcludedByClassLoader(
            String className, ClassLoader classLoader, String... onlyExtensionClassLoaderPackages) {
        if (onlyExtensionClassLoaderPackages != null) {
            for (String excludePackage : onlyExtensionClassLoaderPackages) {
                if (className.startsWith(excludePackage + ".")) {
                    // if target classLoader is not ExtensionLoader's classLoader should be excluded
                    return !Objects.equals(ExtensionLoader.class.getClassLoader(), classLoader);
                }
            }
        }
        return false;
    }

<<<<<<< HEAD
    /**
     * loadClass 方法用于主要用于操作缓存
     * @param classLoader 拓展类加载器
     * @param extensionClasses 拓展缓存：扩展键 -> 拓展 Class 实例
     * @param resourceURL 拓展资源文件 URL
     * @param clazz 拓展 Class 实例（即拓展实现类对应的 Class 对象实例）
     * @param name 拓展键（即别名）
     * @param overridden 若存在是否覆盖
     */
    private void loadClass(ClassLoader classLoader, Map<String, Class<?>> extensionClasses,
                           java.net.URL resourceURL, Class<?> clazz, String name,
                           boolean overridden) {
=======
    private void loadClass(
            ClassLoader classLoader,
            Map<String, Class<?>> extensionClasses,
            java.net.URL resourceURL,
            Class<?> clazz,
            String name,
            boolean overridden) {
>>>>>>> 99613a1f
        if (!type.isAssignableFrom(clazz)) {
            throw new IllegalStateException(
                    "Error occurred when loading extension class (interface: " + type + ", class line: "
                            + clazz.getName() + "), class " + clazz.getName() + " is not subtype of interface.");
        }
        // 当前 clazz 是否激活。
        // 在Apache Dubbo中，@Activate是一个扩展点自动激活机制的注解，用于标记扩展点实现类，并指定该实现类在特定条件下被自动激活
        boolean isActive = loadClassIfActive(classLoader, clazz);

        if (!isActive) {
            return;
        }
        // 检测目标类上是否有 Adaptive 注解
        // @Adaptive注解通常用于这些扩展点的自适应实现类上。当Dubbo框架在使用某个扩展点时，会根据运行时的条件动态地选择合适的实现类。
        // 在Dubbo中，如果一个扩展点的实现类标记了@Adaptive注解，那么Dubbo会生成一个适配器类，通过该适配器类来调用具体的实现类。这样，Dubbo就可以根据条件选择合适的实现类，而不是在编译时确定。
        // 通常，@Adaptive注解会与@SPI注解一起使用，@SPI用于标记扩展点的默认实现类，而@Adaptive用于标记自适应实现类。Dubbo框架会自动生成适配器类，根据运行时的条件动态地选择具体的实现类。
        if (clazz.isAnnotationPresent(Adaptive.class)) {
            cacheAdaptiveClass(clazz, overridden);
        } else if (isWrapperClass(clazz)) {
            // 缓存包装类
            cacheWrapperClass(clazz);
        } else {
            if (StringUtils.isEmpty(name)) {
                name = findAnnotationName(clazz);
                if (name.length() == 0) {
                    throw new IllegalStateException("No such extension name for the class " + clazz.getName()
                            + " in the config " + resourceURL);
                }
            }

            String[] names = NAME_SEPARATOR.split(name);
            if (ArrayUtils.isNotEmpty(names)) {
                // cache Activate class which is annotated with Activate
                cacheActivateClass(clazz, names[0]);
                for (String n : names) {
                    cacheName(clazz, n);
                    saveInExtensionClass(extensionClasses, clazz, n, overridden);
                }
            }
        }
    }

    private boolean loadClassIfActive(ClassLoader classLoader, Class<?> clazz) {
        Activate activate = clazz.getAnnotation(Activate.class);

        if (activate == null) {
            return true;
        }
        String[] onClass = null;

        if (activate instanceof Activate) {
            onClass = ((Activate) activate).onClass();
        } else if (Dubbo2CompactUtils.isEnabled()
                && Dubbo2ActivateUtils.isActivateLoaded()
                && Dubbo2ActivateUtils.getActivateClass().isAssignableFrom(activate.getClass())) {
            onClass = Dubbo2ActivateUtils.getOnClass(activate);
        }

        boolean isActive = true;

        if (null != onClass && onClass.length > 0) {
            isActive = Arrays.stream(onClass)
                    .filter(StringUtils::isNotBlank)
                    .allMatch(className -> ClassUtils.isPresent(className, classLoader));
        }
        return isActive;
    }

    /**
     * cache name
     */
    private void cacheName(Class<?> clazz, String name) {
        if (!cachedNames.containsKey(clazz)) {
            cachedNames.put(clazz, name);
        }
    }

    /**
     * put clazz in extensionClasses
     */
    private void saveInExtensionClass(
            Map<String, Class<?>> extensionClasses, Class<?> clazz, String name, boolean overridden) {
        Class<?> c = extensionClasses.get(name);
        if (c == null || overridden) {
            extensionClasses.put(name, clazz);
        } else if (c != clazz) {
            // duplicate implementation is unacceptable
            unacceptableExceptions.add(name);
            String duplicateMsg = "Duplicate extension " + type.getName() + " name " + name + " on " + c.getName()
                    + " and " + clazz.getName();
            logger.error(COMMON_ERROR_LOAD_EXTENSION, "", "", duplicateMsg);
            throw new IllegalStateException(duplicateMsg);
        }
    }

    /**
     * cache Activate class which is annotated with <code>Activate</code>
     * <p>
     * for compatibility, also cache class with old alibaba Activate annotation
     */
    @SuppressWarnings("deprecation")
    private void cacheActivateClass(Class<?> clazz, String name) {
        Activate activate = clazz.getAnnotation(Activate.class);
        if (activate != null) {
            cachedActivates.put(name, activate);
        } else if (Dubbo2CompactUtils.isEnabled() && Dubbo2ActivateUtils.isActivateLoaded()) {
            // support com.alibaba.dubbo.common.extension.Activate
            Annotation oldActivate = clazz.getAnnotation(Dubbo2ActivateUtils.getActivateClass());
            if (oldActivate != null) {
                cachedActivates.put(name, oldActivate);
            }
        }
    }

    /**
     * cache Adaptive class which is annotated with <code>Adaptive</code>
     */
    private void cacheAdaptiveClass(Class<?> clazz, boolean overridden) {
        if (cachedAdaptiveClass == null || overridden) {
            cachedAdaptiveClass = clazz;
        } else if (!cachedAdaptiveClass.equals(clazz)) {
            throw new IllegalStateException(
                    "More than 1 adaptive class found: " + cachedAdaptiveClass.getName() + ", " + clazz.getName());
        }
    }

    /**
     * cache wrapper class
     * <p>
     * like: ProtocolFilterWrapper, ProtocolListenerWrapper
     */
    private void cacheWrapperClass(Class<?> clazz) {
        if (cachedWrapperClasses == null) {
            cachedWrapperClasses = new ConcurrentHashSet<>();
        }
        cachedWrapperClasses.add(clazz);
    }

    /**
     * test if clazz is a wrapper class
     * <p>
     * which has Constructor with given class type as its only argument
     */
    protected boolean isWrapperClass(Class<?> clazz) {
        Constructor<?>[] constructors = clazz.getConstructors();
        for (Constructor<?> constructor : constructors) {
            if (constructor.getParameterTypes().length == 1 && constructor.getParameterTypes()[0] == type) {
                return true;
            }
        }
        return false;
    }

    @SuppressWarnings("deprecation")
    private String findAnnotationName(Class<?> clazz) {
        Extension extension = clazz.getAnnotation(Extension.class);
        if (extension != null) {
            return extension.value();
        }

        String name = clazz.getSimpleName();
        if (name.endsWith(type.getSimpleName())) {
            name = name.substring(0, name.length() - type.getSimpleName().length());
        }
        return name.toLowerCase();
    }

    @SuppressWarnings("unchecked")
    private T createAdaptiveExtension() {
        try {
            T instance = (T) getAdaptiveExtensionClass().newInstance();
            instance = postProcessBeforeInitialization(instance, null);
            injectExtension(instance);
            instance = postProcessAfterInitialization(instance, null);
            initExtension(instance);
            return instance;
        } catch (Exception e) {
            throw new IllegalStateException(
                    "Can't create adaptive extension " + type + ", cause: " + e.getMessage(), e);
        }
    }

    private Class<?> getAdaptiveExtensionClass() {
        getExtensionClasses();
        if (cachedAdaptiveClass != null) {
            return cachedAdaptiveClass;
        }
        return cachedAdaptiveClass = createAdaptiveExtensionClass();
    }

    private Class<?> createAdaptiveExtensionClass() {
        // Adaptive Classes' ClassLoader should be the same with Real SPI interface classes' ClassLoader
        ClassLoader classLoader = type.getClassLoader();
        try {
            if (NativeUtils.isNative()) {
                return classLoader.loadClass(type.getName() + "$Adaptive");
            }
        } catch (Throwable ignore) {

        }
        String code = new AdaptiveClassCodeGenerator(type, cachedDefaultName).generate();
        org.apache.dubbo.common.compiler.Compiler compiler = extensionDirector
                .getExtensionLoader(org.apache.dubbo.common.compiler.Compiler.class)
                .getAdaptiveExtension();
        return compiler.compile(type, code, classLoader);
    }

    @Override
    public String toString() {
        return this.getClass().getName() + "[" + type.getName() + "]";
    }

    private static Properties loadProperties(ClassLoader classLoader, String resourceName) {
        Properties properties = new Properties();
        if (classLoader != null) {
            try {
                Enumeration<java.net.URL> resources = classLoader.getResources(resourceName);
                while (resources.hasMoreElements()) {
                    java.net.URL url = resources.nextElement();
                    Properties props = loadFromUrl(url);
                    for (Map.Entry<Object, Object> entry : props.entrySet()) {
                        String key = entry.getKey().toString();
                        if (properties.containsKey(key)) {
                            continue;
                        }
                        properties.put(key, entry.getValue().toString());
                    }
                }
            } catch (IOException ex) {
                logger.error(CONFIG_FAILED_LOAD_ENV_VARIABLE, "", "", "load properties failed.", ex);
            }
        }

        return properties;
    }

    private static Properties loadFromUrl(java.net.URL url) {
        Properties properties = new Properties();
        InputStream is = null;
        try {
            is = url.openStream();
            properties.load(is);
        } catch (IOException e) {
            // ignore
        } finally {
            if (is != null) {
                try {
                    is.close();
                } catch (IOException e) {
                    // ignore
                }
            }
        }
        return properties;
    }
}<|MERGE_RESOLUTION|>--- conflicted
+++ resolved
@@ -169,16 +169,9 @@
      * @since 2.7.7
      */
     private static LoadingStrategy[] loadLoadingStrategies() {
-<<<<<<< HEAD
         // ServiceLoader JAVA SPI
         // META-INF/services/org.apache.dubbo.common.extension.LoadingStrategy
-        LoadingStrategy[] array = stream(load(LoadingStrategy.class).spliterator(), false)
-            .sorted()
-            .toArray(LoadingStrategy[]::new);
-        return array;
-=======
         return stream(load(LoadingStrategy.class).spliterator(), false).sorted().toArray(LoadingStrategy[]::new);
->>>>>>> 99613a1f
     }
 
     /**
@@ -1026,20 +1019,9 @@
     private void loadDirectory(Map<String, Class<?>> extensionClasses, LoadingStrategy strategy, String type)
             throws InterruptedException {
         loadDirectoryInternal(extensionClasses, strategy, type);
-<<<<<<< HEAD
-        try {
-            // 兼容性代码：支持旧 com.alibaba 类的扩展
-            String oldType = type.replace("org.apache", "com.alibaba");
-            if (oldType.equals(type)) {
-                return;
-            }
-            //if class not found,skip try to load resources
-            ClassUtils.forName(oldType);
-            loadDirectoryInternal(extensionClasses, strategy, oldType);
-        } catch (ClassNotFoundException classNotFoundException) {
-=======
         if (Dubbo2CompactUtils.isEnabled()) {
             try {
+                // 兼容性代码：支持旧 com.alibaba 类的扩展
                 String oldType = type.replace("org.apache", "com.alibaba");
                 if (oldType.equals(type)) {
                     return;
@@ -1048,7 +1030,6 @@
                 ClassUtils.forName(oldType);
                 loadDirectoryInternal(extensionClasses, strategy, oldType);
             } catch (ClassNotFoundException classNotFoundException) {
->>>>>>> 99613a1f
 
             }
         }
@@ -1076,17 +1057,11 @@
         }
     }
 
-<<<<<<< HEAD
-    private void loadDirectoryInternal(Map<String, Class<?>> extensionClasses,
-                                       LoadingStrategy loadingStrategy, String type)
-        throws InterruptedException {
-        // fileName = 文件夹路径 + type 全限定名
-        // 文件夹路径在加载策略实现中定义好的
-=======
     private void loadDirectoryInternal(
             Map<String, Class<?>> extensionClasses, LoadingStrategy loadingStrategy, String type)
             throws InterruptedException {
->>>>>>> 99613a1f
+        // fileName = 文件夹路径 + type 全限定名
+        // 文件夹路径在加载策略实现中定义好的
         String fileName = loadingStrategy.directory() + type;
         try {
             List<ClassLoader> classLoadersToLoad = new LinkedList<>();
@@ -1178,7 +1153,6 @@
         }
     }
 
-<<<<<<< HEAD
     /**
      * loadResource 方法用于读取和解析配置文件，并通过反射加载类，最后调用 loadClass 方法进行其他操作。
      * @param extensionClasses
@@ -1189,11 +1163,6 @@
      * @param excludedPackages
      * @param onlyExtensionClassLoaderPackages
      */
-    private void loadResource(Map<String, Class<?>> extensionClasses, ClassLoader classLoader,
-                              java.net.URL resourceURL, boolean overridden,
-                              String[] includedPackages, String[] excludedPackages,
-                              String[] onlyExtensionClassLoaderPackages) {
-=======
     private void loadResource(
             Map<String, Class<?>> extensionClasses,
             ClassLoader classLoader,
@@ -1202,7 +1171,6 @@
             String[] includedPackages,
             String[] excludedPackages,
             String[] onlyExtensionClassLoaderPackages) {
->>>>>>> 99613a1f
         try {
             List<String> newContentList = getResourceContent(resourceURL);
             String clazz;
@@ -1217,29 +1185,20 @@
                     } else {
                         clazz = line;
                     }
-<<<<<<< HEAD
                     // 加载类，并通过 loadClass 方法对类进行缓存
-                    if (StringUtils.isNotEmpty(clazz) && !isExcluded(clazz,
-                        excludedPackages) && isIncluded(clazz,
-                        includedPackages) && !isExcludedByClassLoader(clazz, classLoader,
-                        onlyExtensionClassLoaderPackages)) {
-                        // loadClass 方法用于主要用于操作缓存
-                        loadClass(classLoader, extensionClasses, resourceURL,
-                            Class.forName(clazz, true, classLoader), name, overridden);
-=======
                     if (StringUtils.isNotEmpty(clazz)
                             && !isExcluded(clazz, excludedPackages)
                             && isIncluded(clazz, includedPackages)
                             && !isExcludedByClassLoader(clazz, classLoader, onlyExtensionClassLoaderPackages)) {
-
+                        // loadClass 方法用于主要用于操作缓存
                         loadClass(
                                 classLoader,
                                 extensionClasses,
                                 resourceURL,
+                                // 加载类对象
                                 Class.forName(clazz, true, classLoader),
                                 name,
                                 overridden);
->>>>>>> 99613a1f
                     }
                 } catch (Throwable t) {
                     IllegalStateException e = new IllegalStateException(
@@ -1337,7 +1296,6 @@
         return false;
     }
 
-<<<<<<< HEAD
     /**
      * loadClass 方法用于主要用于操作缓存
      * @param classLoader 拓展类加载器
@@ -1347,10 +1305,6 @@
      * @param name 拓展键（即别名）
      * @param overridden 若存在是否覆盖
      */
-    private void loadClass(ClassLoader classLoader, Map<String, Class<?>> extensionClasses,
-                           java.net.URL resourceURL, Class<?> clazz, String name,
-                           boolean overridden) {
-=======
     private void loadClass(
             ClassLoader classLoader,
             Map<String, Class<?>> extensionClasses,
@@ -1358,7 +1312,6 @@
             Class<?> clazz,
             String name,
             boolean overridden) {
->>>>>>> 99613a1f
         if (!type.isAssignableFrom(clazz)) {
             throw new IllegalStateException(
                     "Error occurred when loading extension class (interface: " + type + ", class line: "
