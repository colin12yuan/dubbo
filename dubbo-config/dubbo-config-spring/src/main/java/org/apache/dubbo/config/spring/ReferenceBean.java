--- conflicted
+++ resolved
@@ -399,14 +399,10 @@
         //Subclasses should synchronize on the given Object if they perform any sort of extended singleton creation phase.
         // In particular, subclasses should not have their own mutexes involved in singleton creation, to avoid the potential for deadlocks in lazy-init situations.
         //The redundant type cast is to be compatible with earlier than spring-4.2
-<<<<<<< HEAD
-        synchronized (((DefaultSingletonBeanRegistry) getBeanFactory()).getSingletonMutex()) {
-=======
         if (referenceConfig.configInitialized()) {
             return referenceConfig.get();
         }
         synchronized (LockUtils.getSingletonMutex(applicationContext)) {
->>>>>>> 12f22223
             return referenceConfig.get();
         }
     }
